--- conflicted
+++ resolved
@@ -3,11 +3,7 @@
 go 1.21
 
 require (
-<<<<<<< HEAD
-	github.com/containernetworking/cni v1.2.3
-=======
 	github.com/containernetworking/cni v1.2.2
->>>>>>> 1c1be5e9
 	github.com/stretchr/testify v1.8.0
 )
 
